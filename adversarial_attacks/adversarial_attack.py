from typing import List, Dict

import cv2
import torch
from cleverhans.torch.attacks.projected_gradient_descent import projected_gradient_descent
from torch import nn
import numpy as np

from adversarial_attacks.ppnet_wrapper import PPNetAdversarialWrapper
from helpers import find_high_activation_crop
from preprocess import mean, std
from settings import img_size


def get_all_class_proto_low_activation_bbox_mask(
        proto_nums: List[np.ndarray],
        activations: np.ndarray,
        epsilon_pixels: int = 10,
) -> np.ndarray:
    """
    Get a mask that has 0 on pixels within high activation bounding box of any of the ground truth prototypes.
    :param proto_nums: list of prototype numbers to attack for each image
    :param activations: a tensor of prototype activations over image patches of shape [B, P, Wp, Hp]
    :param epsilon_pixels: number of border pixels to add to the high activation bounding box
    """
    assert len(proto_nums) == activations.shape[0]
    img_mask = np.ones((activations.shape[0], 1, img_size, img_size), dtype=np.float32)

    for sample_i in range(activations.shape[0]):
        for proto_num in proto_nums[sample_i]:
            proto_patch_activation = activations[sample_i, proto_num, :, :]
            proto_pixel_activation = cv2.resize(proto_patch_activation,
                                                dsize=(img_size, img_size),
                                                interpolation=cv2.INTER_CUBIC)
            high_act_original_proto = find_high_activation_crop(proto_pixel_activation)

            img_mask[sample_i, :,
            max(high_act_original_proto[0] - epsilon_pixels, 0):
            min(high_act_original_proto[1] + epsilon_pixels, img_size - 1),
            max(high_act_original_proto[2] - epsilon_pixels, 0):
            min(high_act_original_proto[3] + epsilon_pixels, img_size - 1)
            ] = 0
    return img_mask


def attack_images_target_class_prototypes(
        model: nn.Module,
        model_name: str,
        img: torch.tensor,
        activations: np.ndarray,
        attack_type: str,
        cls: np.ndarray,
        focal_sim: bool,
        epsilon: float = 0.1,
        epsilon_iter: float = 0.01,
        nb_iter: int = 20,
) -> Dict:
    """
    Adversarially attack activations of prototypes of the ground truth class for a given image.
    We will exclude from the region of the attack the high activation bounding box of the ground truth class prototypes.
    :param model: PPNet model
    :param img: a batch of images to attack [B, C, W, H]
    :param activations: a numpy array with prototype activations over image patches of shape [B, P, Wp, Hp]
    :param attack_type: type of attack, in terms of the attacked prototypes
    :param cls: a vector ground truth classes of the images
    :param epsilon: maximum perturbation of the adversarial attack
    :param epsilon_iter: maximum perturbation of the adversarial attack within one iteration
    :param nb_iter: number of iterations of the adversarial attack
    :return: a dictionary contained the modified images and the mask of the region of the attack
    """
    if hasattr(model, 'prototype_class_identity'):
        proto_cls_identity = model.prototype_class_identity.cpu().detach().numpy()
        cls_proto_nums = [np.argwhere(proto_cls_identity[:, c] == 1).flatten() for c in cls]
    else:
        cls_proto_nums = np.array([[]] * activations.shape[0])
    if attack_type == 'gt_protos':
        proto_nums = cls_proto_nums
    elif attack_type == 'top_proto':
        proto_nums = []
        for sample_act in activations:
            proto_max_act = np.max(sample_act.reshape(sample_act.shape[0], -1), axis=-1)
            proto_max_act = np.argmax(proto_max_act)
            proto_nums.append(np.asarray([int(proto_max_act)]))
    else:
        raise ValueError(attack_type)

    mask = get_all_class_proto_low_activation_bbox_mask(
        proto_nums=proto_nums,
        activations=activations
    )
    mask = torch.tensor(mask, device=img.device)

    img_modified, activations_before, activations_after = [], [], []
    for sample_i in range(img.shape[0]):
        sample_img = img[sample_i].unsqueeze(0)
        sample_proto_nums = proto_nums[sample_i]
        sample_mask = mask[sample_i].unsqueeze(0)
<<<<<<< HEAD
        wrapper = PPNetAdversarialWrapper(model=model, model_name=model_name, img=sample_img, proto_nums=sample_proto_nums, mask=sample_mask)
=======
        wrapper = PPNetAdversarialWrapper(model=model, img=sample_img, proto_nums=sample_proto_nums, mask=sample_mask,
                                          focal_sim=focal_sim)
>>>>>>> 4ca9ff92

        sample_modified = projected_gradient_descent(
            model_fn=wrapper,
            x=sample_img,
            eps=epsilon,
            eps_iter=epsilon_iter,
            nb_iter=nb_iter,
            norm=np.inf,
        )
        img_modified.append(sample_modified)
        activations_before.append(np.clip(wrapper.initial_activation, a_min=0.0, a_max=None))
        activations_after.append(np.clip(wrapper.final_activation, a_min=0.0, a_max=None))

    img_modified = torch.cat(img_modified, dim=0)
    img_modified = img_modified * mask + img * (1 - mask)

    activations_before = np.concatenate(activations_before, axis=0)
    activations_after = np.concatenate(activations_after, axis=0)

    img_modified_numpy = img_modified.clone().cpu().detach().numpy()
    for d in range(3):
        img_modified_numpy[:, d] = (img_modified_numpy[:, d] * std[d] + mean[d])
    # the returned image batch has RGB values between 0 and 1.0
    img_modified_numpy = img_modified_numpy.clip(0, 1)

    return {
        'img_modified_numpy': img_modified_numpy,
        'img_modified_tensor': img_modified.detach(),
        'mask': mask.cpu().detach().numpy(),
        'proto_nums': proto_nums,
        'activations_before': activations_before,
        'activations_after': activations_after,
        'cls_proto_nums': cls_proto_nums,
    }<|MERGE_RESOLUTION|>--- conflicted
+++ resolved
@@ -95,13 +95,8 @@
         sample_img = img[sample_i].unsqueeze(0)
         sample_proto_nums = proto_nums[sample_i]
         sample_mask = mask[sample_i].unsqueeze(0)
-<<<<<<< HEAD
-        wrapper = PPNetAdversarialWrapper(model=model, model_name=model_name, img=sample_img, proto_nums=sample_proto_nums, mask=sample_mask)
-=======
-        wrapper = PPNetAdversarialWrapper(model=model, img=sample_img, proto_nums=sample_proto_nums, mask=sample_mask,
+        wrapper = PPNetAdversarialWrapper(model=model, model_name=model_name, img=sample_img, proto_nums=sample_proto_nums, mask=sample_mask,
                                           focal_sim=focal_sim)
->>>>>>> 4ca9ff92
-
         sample_modified = projected_gradient_descent(
             model_fn=wrapper,
             x=sample_img,
