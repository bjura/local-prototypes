--- conflicted
+++ resolved
@@ -50,7 +50,6 @@
         else:
             conv_output, distances = self.model.push_forward(x2)
         distances = distances[:, self.proto_nums]
-<<<<<<< HEAD
         if self.model_name == 'tesnet':
             activations = -distances
         elif self.model_name == 'prototree':
@@ -58,13 +57,8 @@
         else:
             activations = self.model.distance_2_similarity(distances)
         activations = activations.flatten(start_dim=2)
-        activations, _ = torch.max(activations, dim=-1)
-=======
-
-        activations = self.model.distance_2_similarity(distances).flatten(start_dim=2)
         max_activations, _ = torch.max(activations, dim=-1)
         self.final_activation = max_activations[0].clone().cpu().detach().numpy()
->>>>>>> 4ca9ff92
         if self.initial_activation is None:
             self.initial_activation = max_activations[0].clone().cpu().detach().numpy()
 
